--- conflicted
+++ resolved
@@ -489,15 +489,9 @@
         self.demand_forecast[:] = self._generate_load_forecast_data(self.count + 1)
         self.moer_forecast[:] = self._generate_moer_forecast_data(self.count + 1)
 
-<<<<<<< HEAD
-        reward = (price + self.CARBON_COST * self.moer[0]) * x_agent
-        done = (self.count + 1 >= self.MAX_STEPS_PER_EPISODE)
-        info = {}  # TODO: figure what additional info could be helpful here
-=======
         reward = (price + self.CARBON_COST * self.moer) * x_agent
         done = (self.count >= self.MAX_STEPS_PER_EPISODE)
-        info: dict[str, Any] = {}  # TODO: figure what additional info could be helpful here
->>>>>>> 9da4b258
+        info = {}  # TODO: figure what additional info could be helpful here
         return self.obs, reward, done, info
 
     def _calculate_off_optimal_total_episode_reward(self) -> float:
