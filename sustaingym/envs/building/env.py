--- conflicted
+++ resolved
@@ -136,7 +136,7 @@
         self.is_continuous_action = parameters["is_continuous_action"]
         self.timestep = parameters["time_resolution"]
         self.episode_len = parameters["episode_len"]
-        self.Occupower = 0
+        self.Occupower = 0.
         self.datadriven = False
         self.length_of_weather = len(self.out_temp)
 
@@ -201,22 +201,9 @@
         self.A_d = expm(A * self.timestep)
         self.BD_d = LA.inv(A) @ (self.A_d - np.eye(self.A_d.shape[0])) @ BD
 
-<<<<<<< HEAD
-    def step(self, action: np.ndarray
-             ) -> tuple[np.ndarray, float, bool, bool, dict[str, Any]]:
-=======
-        # Define environment spec
-        self.spec = EnvSpec(
-            id="sustaingym/BuildingEnv-v0",
-            entry_point="sustaingym.envs:BuildingEnv",
-            nondeterministic=False,
-            max_episode_steps=288,
-        )
-
     def step(
         self, action: np.ndarray
     ) -> tuple[np.ndarray, float, bool, bool, dict[str, Any]]:
->>>>>>> 5088e951
         """Steps the environment.
 
         Updates the state of the environment based on the given action and calculates the
